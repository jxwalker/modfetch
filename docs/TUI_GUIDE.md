# TUI Guide

This guide walks through launching the TUI, understanding the layout, available actions, and tips for troubleshooting.

## Launching the TUI

- Using a specific config file:

```bash
modfetch tui --config /path/to/config.yml
```

- If you set a default config:

```bash
export MODFETCH_CONFIG=~/.config/modfetch/config.yml
modfetch tui
```

- Preview the next‑gen TUI v2 (experimental):

```bash
modfetch tui --config /path/to/config.yml --v2
```

## Layout overview

- Header: summary, filters, and sort indicators
- Table: one row per download/resolution task
- Footer/help: key hints

Row columns include status, progress, speed, ETA, size, and destination path.

## Row lifecycle

- Resolving: a spinner row appears immediately after starting a download (preflight + resolve)
- Planning: computing chunks and resumable ranges
- Running: chunked or single-stream download with live speed and ETA
- Finalizing: integrity verification, safetensors trim/repair
- Complete or Error: final state stored in the DB

Notes:
- Ephemeral rows are keyed by URL|Dest to avoid collisions and are cleared precisely when the corresponding DB row completes.
- CivitAI model page URLs (https://civitai.com/models/ID) are accepted and auto-resolved to a direct file URL.

## Keybindings

<<<<<<< HEAD
Global
- Navigation: j/k (select), / (filter), m (menu), h or ? (help)
- Sorting: s (by speed), e (by ETA), o (clear sort)
- View/Columns/Theme: v (compact view), t (cycle last column URL/DEST/HOST), T (cycle theme)
- Actions: n (new), r (refresh), d (details), g (group by status)

Per-row
- p (pause/cancel)
- y (retry)
- C (copy path to clipboard)
- U (copy source URL to clipboard)
- O (open file or reveal in file manager)
- D (delete staged data for the row)
- Space (toggle selection), A (select all), X (clear selection)
=======
The TUI now exposes key mappings via a discoverable help system. A concise
commands bar is always visible at the bottom, and pressing `?` toggles the full
help overlay.

Common keys include:

- `j`/`k` or arrow keys to navigate
- `n` to start a new download
- `b` to import a batch file
- `y` or `r` to start or retry
- `p` to cancel
- `D` to delete
- `O` to open the destination
- `/` to filter
- `s`/`e`/`o` to sort by speed, sort by ETA, or clear sorting
- `g` to group by host
- `t` to cycle the URL/DEST/HOST column
- `v` to toggle compact view
- `i` to toggle the inspector
- `H` to toggle the toast drawer
- `q` to quit
>>>>>>> 9e203aad

## Mouse support

- Click a row to select it
- Scroll the mouse wheel to move through the list
- In modal dialogs, click the buttons to confirm or cancel

## Starting new downloads

- Press n to open the new-download modal
- Paste a URL (hf://org/repo/path?rev=... or civitai://model/ID[?file=...]) or a public HTTP/HTTPS URL
- Destination guessing is sanitized and remains under your configured download_root

## Open/Reveal behavior

- The TUI runs the open/reveal command synchronously to catch errors (e.g., missing file manager). Any error is surfaced in the UI.
- On macOS, this is typically `open`; on Linux, `xdg-open`.

## Filtering and grouping

 - Press / to filter using fuzzy search across URL and destination
   - Results are ranked by best match and highlighted in the table
- Press g to toggle grouping by status
- Sorting works with or without grouping

## Speed and ETA

- Speed and ETA are shown for chunked and single-stream downloads
- Sampling is smoothed to avoid jitter on small files or low concurrency

## Handling authentication

- If a source requires authentication and tokens are missing, errors will indicate which env var is required (HF_TOKEN or CIVITAI_TOKEN)
- Consider adding tokens to your environment before launching the TUI if you plan to access gated content

## Troubleshooting

- No UI updates: ensure the terminal supports ANSI; try a different terminal emulator
- Open/Reveal fails: verify that `open` (macOS) or `xdg-open` (Linux) is installed and that the path exists
- Stuck resolving row: press X to clear the ephemeral; then retry with y
- Range/HEAD unsupported: downloader may fall back to single-stream; progress still updates with speed/ETA

## Configuration options (v2)

Add these under the ui section of your config YAML:

- ui.refresh_hz: integer (0-10). Controls refresh rate (ticks/sec). Default 1.
- ui.show_url: boolean. If true, the table shows URL instead of DEST by default. Deprecated by ui.column_mode when set.
- ui.column_mode: string: dest | url | host. Controls the last column.
- ui.compact: boolean. If true, uses compact table (STATUS, PROGRESS, ETA, URL/DEST/HOST).
- ui.theme: mapping of color overrides using 8-bit codes (e.g., border: "63").

## Recording sessions (asciinema)

- Install asciinema (macOS):

```bash
brew install asciinema
```

- Record a session (CTRL-D to stop):

```bash
asciinema rec -c "modfetch tui --config /path/to/config.yml --v2" out.cast
```

- Play locally:

```bash
asciinema play out.cast
```

- Upload/share:

```bash
asciinema upload out.cast
```

For animated SVGs/GIFs, consider tools like svg-term or agg (requires additional setup).

## Tips

- Quiet logs are for the CLI; the TUI always shows live state
- For large batches, consider using batch YAML with `modfetch download --batch jobs.yml` alongside the TUI
- Export MODFETCH_CONFIG for convenience so TUI and CLI share defaults
<|MERGE_RESOLUTION|>--- conflicted
+++ resolved
@@ -45,22 +45,6 @@
 
 ## Keybindings
 
-<<<<<<< HEAD
-Global
-- Navigation: j/k (select), / (filter), m (menu), h or ? (help)
-- Sorting: s (by speed), e (by ETA), o (clear sort)
-- View/Columns/Theme: v (compact view), t (cycle last column URL/DEST/HOST), T (cycle theme)
-- Actions: n (new), r (refresh), d (details), g (group by status)
-
-Per-row
-- p (pause/cancel)
-- y (retry)
-- C (copy path to clipboard)
-- U (copy source URL to clipboard)
-- O (open file or reveal in file manager)
-- D (delete staged data for the row)
-- Space (toggle selection), A (select all), X (clear selection)
-=======
 The TUI now exposes key mappings via a discoverable help system. A concise
 commands bar is always visible at the bottom, and pressing `?` toggles the full
 help overlay.
@@ -82,13 +66,6 @@
 - `i` to toggle the inspector
 - `H` to toggle the toast drawer
 - `q` to quit
->>>>>>> 9e203aad
-
-## Mouse support
-
-- Click a row to select it
-- Scroll the mouse wheel to move through the list
-- In modal dialogs, click the buttons to confirm or cancel
 
 ## Starting new downloads
 
@@ -103,8 +80,7 @@
 
 ## Filtering and grouping
 
- - Press / to filter using fuzzy search across URL and destination
-   - Results are ranked by best match and highlighted in the table
+- Press / to filter by substring (e.g., part of the filename or URL)
 - Press g to toggle grouping by status
 - Sorting works with or without grouping
 
@@ -133,7 +109,6 @@
 - ui.show_url: boolean. If true, the table shows URL instead of DEST by default. Deprecated by ui.column_mode when set.
 - ui.column_mode: string: dest | url | host. Controls the last column.
 - ui.compact: boolean. If true, uses compact table (STATUS, PROGRESS, ETA, URL/DEST/HOST).
-- ui.theme: mapping of color overrides using 8-bit codes (e.g., border: "63").
 
 ## Recording sessions (asciinema)
 
