# Configuration guide

All configuration is provided via a single YAML file. No secrets are stored in the file; tokens are read from environment variables.

Quick start: interactive wizard
- Generate a starter config interactively:
  ```
  modfetch config wizard --out ~/modfetch/config.yml
  ```
- Or print to stdout:
  ```
  modfetch config wizard
  ```

## Top-level schema (version: 1)
- `general`
  - `data_root`: State DB, logs, metrics root
  - `download_root`: Where partial and finished downloads are staged before placement
  - `placement_mode`: `symlink` | `hardlink` | `copy`
  - `quarantine`: true|false (quarantine until checksum verified)
  - `allow_overwrite`: true|false
  - `stage_partials`: true|false (default true). When true, .part files are written under `download_root/.parts` (or `partials_root` if set) and moved atomically on completion.
  - `partials_root`: string (optional). Directory to store .part files instead of `download_root/.parts` (useful for a faster or larger filesystem).
  - `always_no_resume`: true|false (default false). When true, every download starts fresh (ignores any .part and clears chunk state) unless overridden by CLI.
- `network`
  - `timeout_seconds`, `max_redirects`, `tls_verify`, `user_agent`
- `concurrency`
  - `global_files`, `per_file_chunks`, `per_host_requests`, `chunk_size_mb`, `max_retries`, `backoff`
- `sources`
  - `huggingface`: `enabled`, `token_env`
  - `civitai`: `enabled`, `token_env`
- `resolver`
  - `cache_ttl_hours`: Hours to keep resolver results before re-querying (default 24)
- `placement`
  - `apps`: map of app names → base + relative paths
  - `mapping`: artifact type → list of targets (app/path_key)
- `classifier`
  - `rules`: list of regex → type entries evaluated before built-in detection
- `logging`
  - `level`, `format`, `file`: path and rotation
- `metrics`
  - `prometheus_textfile`: `enabled`, `path`
- `validation`
  - `require_sha256`, `accept_md5_sha1_if_provided`
  - `safetensors_deep_verify_after_download`: when true, perform deep coverage/length verification of .safetensors files immediately after download; fail the command if invalid
- `ui`
  - `refresh_hz`, `column_mode`, `compact`, `theme`

See `assets/sample-config/config.example.yml` for a full example.

## Tokens / environment variables
- Set in environment, not in YAML:
  - `HF_TOKEN`: Hugging Face token (Bearer), used when sources.huggingface.enabled is true
- `CIVITAI_TOKEN`: CivitAI token (Bearer), used when sources.civitai.enabled is true
- Do not print secrets back to the terminal; export them in your shell profile or a secure env file

## Resolver cache
- Resolved URIs are cached in `resolver-cache.json` under `data_root`.
- Entries expire after `resolver.cache_ttl_hours` (default 24); 0 disables caching.
- Cache entries are refreshed on 404 responses or when expired.

## Placement mapping
- Map artifact types to target apps/paths. Common types:
  - `sd.checkpoint`, `sd.lora`, `sd.vae`, `sd.controlnet`, `sd.embedding`, `llm.gguf`, `llm.safetensors`, `generic`.
- Example:
```
placement:
  apps:
    comfyui:
      base: "/home/user/ComfyUI"
      paths:
        checkpoints: "models/checkpoints"
        lora: "models/loras"
    a1111:
      base: "/home/user/stable-diffusion-webui"
      paths:
        checkpoints: "models/Stable-diffusion"
        lora: "models/Lora"
  mapping:
    - match: sd.checkpoint
      targets:
        - app: comfyui
          path_key: checkpoints
        - app: a1111
          path_key: checkpoints
    - match: sd.lora
      targets:
        - app: comfyui
          path_key: lora
        - app: a1111
          path_key: lora
```

<<<<<<< HEAD

## Classifier overrides

`classifier.rules` lets you override artifact type detection. Each rule provides a
regular expression and the type to return when the pattern matches the file's
basename. Rules are evaluated before built-in heuristics, allowing you to
override or extend detection.

Example:

```yaml
classifier:
  rules:
    - regex: "^special.*\.bin$"
      type: "llm.gguf"
```

=======
## UI options

Configure visual aspects of the TUI under the `ui` section:

```yaml
ui:
  refresh_hz: 1            # refresh rate (0-10)
  column_mode: dest        # dest | url | host
  compact: false           # compact table view
  theme:                  # optional color overrides (8-bit codes)
    border: "63"
    title: "81"
    tab_active: "219"
    tab_inactive: "240"
    head: "213"
    ok: "42"
    bad: "196"
```

Press `T` in the TUI to cycle built-in themes; the selection is saved to `ui_state_v2.json`.

>>>>>>> 15a34e41
<|MERGE_RESOLUTION|>--- conflicted
+++ resolved
@@ -91,25 +91,6 @@
           path_key: lora
 ```
 
-<<<<<<< HEAD
-
-## Classifier overrides
-
-`classifier.rules` lets you override artifact type detection. Each rule provides a
-regular expression and the type to return when the pattern matches the file's
-basename. Rules are evaluated before built-in heuristics, allowing you to
-override or extend detection.
-
-Example:
-
-```yaml
-classifier:
-  rules:
-    - regex: "^special.*\.bin$"
-      type: "llm.gguf"
-```
-
-=======
 ## UI options
 
 Configure visual aspects of the TUI under the `ui` section:
@@ -131,4 +112,20 @@
 
 Press `T` in the TUI to cycle built-in themes; the selection is saved to `ui_state_v2.json`.
 
->>>>>>> 15a34e41
+
+## Classifier overrides
+
+`classifier.rules` lets you override artifact type detection. Each rule provides a
+regular expression and the type to return when the pattern matches the file's
+basename. Rules are evaluated before built-in heuristics, allowing you to
+override or extend detection.
+
+Example:
+
+```yaml
+classifier:
+  rules:
+    - regex: "^special.*\.bin$"
+      type: "llm.gguf"
+```
+
