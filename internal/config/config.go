package config

import (
	"errors"
	"fmt"
	"io/fs"
	"os"
	"path/filepath"
	"regexp"

	"gopkg.in/yaml.v3"
)

// Config mirrors the YAML schema. All values should be supplied via YAML; we avoid hard-coded defaults.
// Minimal validation occurs in Validate().
type Config struct {
<<<<<<< HEAD
	Version     int              `yaml:"version"`
	General     General          `yaml:"general"`
	Network     Network          `yaml:"network"`
	Concurrency Concurrency      `yaml:"concurrency"`
	Sources     Sources          `yaml:"sources"`
	Resolver    ResolverConf     `yaml:"resolver"`
	Placement   Placement        `yaml:"placement"`
	Classifier  ClassifierConfig `yaml:"classifier"`
	Logging     Logging          `yaml:"logging"`
	Metrics     Metrics          `yaml:"metrics"`
	Validation  Validation       `yaml:"validation"`
	UI          UIOptions        `yaml:"ui"`
=======
	Version     int         `yaml:"version"`
	General     General     `yaml:"general"`
	Network     Network     `yaml:"network"`
	Concurrency Concurrency `yaml:"concurrency"`
	Sources     Sources     `yaml:"sources"`
	Placement   Placement   `yaml:"placement"`
	Logging     Logging     `yaml:"logging"`
	Metrics     Metrics     `yaml:"metrics"`
	Validation  Validation  `yaml:"validation"`
	UI          UIOptions   `yaml:"ui"`
>>>>>>> 15a34e41
}

type General struct {
	DataRoot       string `yaml:"data_root"`
	DownloadRoot   string `yaml:"download_root"`
	PartialsRoot   string `yaml:"partials_root"`
	PlacementMode  string `yaml:"placement_mode"` // symlink | hardlink | copy
	Quarantine     bool   `yaml:"quarantine"`
	AllowOverwrite bool   `yaml:"allow_overwrite"`
	DryRun         bool   `yaml:"dry_run"`
	// Downloads behavior
	StagePartials  bool `yaml:"stage_partials"`   // if true (default), write .part files under download_root/.parts or partials_root if set
	AlwaysNoResume bool `yaml:"always_no_resume"` // if true, do not resume partials unless overridden on CLI
}

type Network struct {
	TimeoutSeconds int    `yaml:"timeout_seconds"`
	MaxRedirects   int    `yaml:"max_redirects"`
	TLSVerify      bool   `yaml:"tls_verify"`
	UserAgent      string `yaml:"user_agent"`
}

type ResolverConf struct {
	CacheTTLHours int `yaml:"cache_ttl_hours"`
}

type Concurrency struct {
	GlobalFiles     int     `yaml:"global_files"`
	PerFileChunks   int     `yaml:"per_file_chunks"`
	PerHostRequests int     `yaml:"per_host_requests"`
	ChunkSizeMB     int     `yaml:"chunk_size_mb"`
	MaxRetries      int     `yaml:"max_retries"`
	Backoff         Backoff `yaml:"backoff"`
}

type Backoff struct {
	MinMS  int  `yaml:"min_ms"`
	MaxMS  int  `yaml:"max_ms"`
	Jitter bool `yaml:"jitter"`
}

type Sources struct {
	HuggingFace SourceWithToken `yaml:"huggingface"`
	CivitAI     SourceWithToken `yaml:"civitai"`
}

type SourceWithToken struct {
	Enabled  bool   `yaml:"enabled"`
	TokenEnv string `yaml:"token_env"`
}

type ClassifierConfig struct {
	Rules []ClassifierRule `yaml:"rules"`
}

type ClassifierRule struct {
	Regex string `yaml:"regex"`
	Type  string `yaml:"type"`
}

type Placement struct {
	Apps    map[string]AppPlacement `yaml:"apps"`
	Mapping []MappingRule           `yaml:"mapping"`
}

type AppPlacement struct {
	Base  string            `yaml:"base"`
	Paths map[string]string `yaml:"paths"`
}

type MappingRule struct {
	Match   string          `yaml:"match"`
	Targets []MappingTarget `yaml:"targets"`
}

type MappingTarget struct {
	App     string `yaml:"app"`
	PathKey string `yaml:"path_key"`
}

type Logging struct {
	Level  string  `yaml:"level"`  // debug|info|warn|error
	Format string  `yaml:"format"` // human|json
	File   LogFile `yaml:"file"`
}

type LogFile struct {
	Enabled      bool   `yaml:"enabled"`
	Path         string `yaml:"path"`
	MaxMegabytes int    `yaml:"max_megabytes"`
	MaxBackups   int    `yaml:"max_backups"`
	MaxAgeDays   int    `yaml:"max_age_days"`
}

type Metrics struct {
	PrometheusTextfile PromTextfile `yaml:"prometheus_textfile"`
}

type PromTextfile struct {
	Enabled bool   `yaml:"enabled"`
	Path    string `yaml:"path"`
}

type Validation struct {
	RequireSHA256                      bool `yaml:"require_sha256"`
	AcceptMD5SHA1IfProvided            bool `yaml:"accept_md5_sha1_if_provided"`
	SafetensorsDeepVerifyAfterDownload bool `yaml:"safetensors_deep_verify_after_download"`
}

type Theme struct {
	Border      string `yaml:"border"`
	Title       string `yaml:"title"`
	Label       string `yaml:"label"`
	TabActive   string `yaml:"tab_active"`
	TabInactive string `yaml:"tab_inactive"`
	Row         string `yaml:"row"`
	RowSelected string `yaml:"row_selected"`
	Head        string `yaml:"head"`
	Footer      string `yaml:"footer"`
	OK          string `yaml:"ok"`
	Bad         string `yaml:"bad"`
}

type UIOptions struct {
	// RefreshHz controls the TUI refresh frequency (ticks per second). If 0, defaults to 1.
	// Values above 10 are clamped to 10 to avoid excessive CPU usage.
	RefreshHz int `yaml:"refresh_hz"`
	// ShowURL sets the initial table mode to show URL instead of DEST in the last column.
	// Deprecated in favor of ColumnMode but still honored if ColumnMode is empty.
	ShowURL bool `yaml:"show_url"`
	// ColumnMode controls which field is shown in the last column: dest | url | host
	ColumnMode string `yaml:"column_mode"`
	// Compact reduces columns in the v2 table (hides SPEED/THR) for a denser view.
	Compact bool `yaml:"compact"`
	// Theme overrides default colors in the TUI.
	Theme Theme `yaml:"theme"`
}

// Load reads, parses, expands, and validates a YAML config file.
func Load(path string) (*Config, error) {
	if path == "" {
		return nil, errors.New("config path is empty")
	}
	expanded, err := expandTilde(path)
	if err != nil {
		return nil, err
	}
	b, err := os.ReadFile(expanded)
	if err != nil {
		return nil, err
	}
	// Expand ${ENV} placeholders before unmarshalling
	b = []byte(os.ExpandEnv(string(b)))
	var c Config
	if err := yaml.Unmarshal(b, &c); err != nil {
		return nil, err
	}
	if err := c.expandPaths(); err != nil {
		return nil, err
	}
	if err := c.Validate(); err != nil {
		return nil, err
	}
	return &c, nil
}

func (c *Config) expandPaths() error {
	var err error
	if c.General.DataRoot, err = expandTilde(c.General.DataRoot); err != nil {
		return err
	}
	if c.General.DownloadRoot, err = expandTilde(c.General.DownloadRoot); err != nil {
		return err
	}
	if c.General.PartialsRoot, err = expandTilde(c.General.PartialsRoot); err != nil {
		return err
	}
	if c.Logging.File.Path, err = expandTilde(c.Logging.File.Path); err != nil {
		return err
	}
	if c.Metrics.PrometheusTextfile.Path, err = expandTilde(c.Metrics.PrometheusTextfile.Path); err != nil {
		return err
	}
	for name, app := range c.Placement.Apps {
		if app.Base != "" {
			exp, err := expandTilde(app.Base)
			if err != nil {
				return fmt.Errorf("placement.apps.%s.base: %w", name, err)
			}
			app.Base = exp
			c.Placement.Apps[name] = app
		}
	}
	return nil
}

func (c *Config) Validate() error {
	if c.Version != 1 {
		return fmt.Errorf("unsupported config version: %d", c.Version)
	}
	if c.General.DataRoot == "" {
		return errors.New("general.data_root is required")
	}
	if c.General.DownloadRoot == "" {
		return errors.New("general.download_root is required")
	}
	if c.Resolver.CacheTTLHours < 0 {
		return fmt.Errorf("resolver.cache_ttl_hours must be >= 0")
	}
	lvl := stringsLower(c.Logging.Level)
	switch lvl {
	case "", "debug", "info", "warn", "error":
		// ok
	default:
		return fmt.Errorf("logging.level invalid: %s", c.Logging.Level)
	}
	fmtStr := stringsLower(c.Logging.Format)
	switch fmtStr {
	case "", "human", "json":
		// ok
	default:
		return fmt.Errorf("logging.format invalid: %s", c.Logging.Format)
	}
	for i, r := range c.Classifier.Rules {
		if r.Regex == "" || r.Type == "" {
			return fmt.Errorf("classifier.rules[%d]: regex and type required", i)
		}
		if _, err := regexp.Compile(r.Regex); err != nil {
			return fmt.Errorf("classifier.rules[%d].regex: %v", i, err)
		}
	}
	if c.UI.RefreshHz < 0 {
		return fmt.Errorf("ui.refresh_hz must be >= 0")
	}
	return nil
}

func expandTilde(p string) (string, error) {
	if p == "" {
		return "", nil
	}
	if p[0] != '~' {
		return p, nil
	}
	h, err := os.UserHomeDir()
	if err != nil {
		return "", err
	}
	if p == "~" {
		return h, nil
	}
	return filepath.Join(h, p[2:]), nil
}

func stringsLower(s string) string {
	b := []byte(s)
	for i := range b {
		if 'A' <= b[i] && b[i] <= 'Z' {
			b[i] = b[i] + 32
		}
	}
	return string(b)
}

// Ensure paths that should exist (optional helper for future use)
func EnsureDir(path string, perm fs.FileMode) error {
	if path == "" {
		return nil
	}
	return os.MkdirAll(path, perm)
}<|MERGE_RESOLUTION|>--- conflicted
+++ resolved
@@ -14,7 +14,6 @@
 // Config mirrors the YAML schema. All values should be supplied via YAML; we avoid hard-coded defaults.
 // Minimal validation occurs in Validate().
 type Config struct {
-<<<<<<< HEAD
 	Version     int              `yaml:"version"`
 	General     General          `yaml:"general"`
 	Network     Network          `yaml:"network"`
@@ -27,18 +26,6 @@
 	Metrics     Metrics          `yaml:"metrics"`
 	Validation  Validation       `yaml:"validation"`
 	UI          UIOptions        `yaml:"ui"`
-=======
-	Version     int         `yaml:"version"`
-	General     General     `yaml:"general"`
-	Network     Network     `yaml:"network"`
-	Concurrency Concurrency `yaml:"concurrency"`
-	Sources     Sources     `yaml:"sources"`
-	Placement   Placement   `yaml:"placement"`
-	Logging     Logging     `yaml:"logging"`
-	Metrics     Metrics     `yaml:"metrics"`
-	Validation  Validation  `yaml:"validation"`
-	UI          UIOptions   `yaml:"ui"`
->>>>>>> 15a34e41
 }
 
 type General struct {
@@ -148,20 +135,6 @@
 	SafetensorsDeepVerifyAfterDownload bool `yaml:"safetensors_deep_verify_after_download"`
 }
 
-type Theme struct {
-	Border      string `yaml:"border"`
-	Title       string `yaml:"title"`
-	Label       string `yaml:"label"`
-	TabActive   string `yaml:"tab_active"`
-	TabInactive string `yaml:"tab_inactive"`
-	Row         string `yaml:"row"`
-	RowSelected string `yaml:"row_selected"`
-	Head        string `yaml:"head"`
-	Footer      string `yaml:"footer"`
-	OK          string `yaml:"ok"`
-	Bad         string `yaml:"bad"`
-}
-
 type UIOptions struct {
 	// RefreshHz controls the TUI refresh frequency (ticks per second). If 0, defaults to 1.
 	// Values above 10 are clamped to 10 to avoid excessive CPU usage.
@@ -173,8 +146,8 @@
 	ColumnMode string `yaml:"column_mode"`
 	// Compact reduces columns in the v2 table (hides SPEED/THR) for a denser view.
 	Compact bool `yaml:"compact"`
-	// Theme overrides default colors in the TUI.
-	Theme Theme `yaml:"theme"`
+	// Theme allows selecting a theme by name from a predefined set (optional).
+	Theme string `yaml:"theme"`
 }
 
 // Load reads, parses, expands, and validates a YAML config file.
